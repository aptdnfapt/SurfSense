--- conflicted
+++ resolved
@@ -25,7 +25,6 @@
 export type GithubPatFormValues = z.infer<typeof githubPatSchema>;
 
 export const editConnectorSchema = z.object({
-<<<<<<< HEAD
 	name: z.string().min(3, { message: "Connector name must be at least 3 characters." }),
 	SLACK_BOT_TOKEN: z.string().optional(),
 	NOTION_INTEGRATION_TOKEN: z.string().optional(),
@@ -34,21 +33,11 @@
 	LINEAR_API_KEY: z.string().optional(),
 	LINKUP_API_KEY: z.string().optional(),
 	DISCORD_BOT_TOKEN: z.string().optional(),
-=======
-    name: z.string().min(3, { message: "Connector name must be at least 3 characters." }),
-    SLACK_BOT_TOKEN: z.string().optional(),
-    NOTION_INTEGRATION_TOKEN: z.string().optional(),
-    SERPER_API_KEY: z.string().optional(),
-    TAVILY_API_KEY: z.string().optional(),
-    LINEAR_API_KEY: z.string().optional(),
-    LINKUP_API_KEY: z.string().optional(),
-    DISCORD_BOT_TOKEN: z.string().optional(),
-    CONFLUENCE_BASE_URL: z.string().optional(),
-    CONFLUENCE_EMAIL: z.string().optional(),
-    CONFLUENCE_API_TOKEN: z.string().optional(),
-    JIRA_BASE_URL: z.string().optional(),
-    JIRA_EMAIL: z.string().optional(),
-    JIRA_API_TOKEN: z.string().optional(),
->>>>>>> fbb1263a
+	CONFLUENCE_BASE_URL: z.string().optional(),
+	CONFLUENCE_EMAIL: z.string().optional(),
+	CONFLUENCE_API_TOKEN: z.string().optional(),
+	JIRA_BASE_URL: z.string().optional(),
+	JIRA_EMAIL: z.string().optional(),
+	JIRA_API_TOKEN: z.string().optional(),
 });
 export type EditConnectorFormValues = z.infer<typeof editConnectorSchema>;